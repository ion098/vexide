//! ADI (Triport) devices on the Vex V5.

use pros_sys::{adi_port_config_e_t, E_ADI_ERR, PROS_ERR};
use snafu::Snafu;

use crate::error::{bail_on, map_errno, PortError};

//TODO: much more in depth module documentation for device modules as well as this module.
pub mod analog;
pub mod digital;

pub mod addrled;
pub mod encoder;
pub mod gyro;
pub mod motor;
pub mod potentiometer;
pub mod solenoid;
pub mod ultrasonic;
pub mod switch;

pub use addrled::AdiAddrLed;
pub use analog::{AdiAnalogIn, AdiAnalogOut};
pub use digital::{AdiDigitalIn, AdiDigitalOut};
pub use encoder::AdiEncoder;
pub use gyro::AdiGyro;
pub use motor::AdiMotor;
pub use potentiometer::AdiPotentiometer;
pub use solenoid::AdiSolenoid;
pub use ultrasonic::AdiUltrasonic;

/// Represents an ADI (three wire) port on a V5 Brain or V5 Three Wire Expander.
#[derive(Debug, Eq, PartialEq)]
pub struct AdiPort {
    /// The index of the port (port number).
    ///
    /// Ports are indexed starting from 1.
    index: u8,

    /// The index of this port's associated [`AdiExpander`].
    ///
    /// If this port is not associated with an [`AdiExpander`] it should be set to `None`.
    expander_index: Option<u8>,
}

impl AdiPort {
    /// Create a new port.
    ///
    /// # Safety
    ///
    /// Creating new `AdiPort`s is inherently unsafe due to the possibility of constructing
    /// more than one device on the same port index allowing multiple mutable references to
    /// the same hardware device. Prefer using [`Peripherals`] to register devices if possible.
    pub const unsafe fn new(index: u8, expander_index: Option<u8>) -> Self {
        Self {
            index,
            expander_index,
        }
    }

    /// Get the index of the port (port number).
    ///
    /// Ports are indexed starting from 1.
    pub const fn index(&self) -> u8 {
        self.index
    }

    /// Get the index of this port's associated [`AdiExpander`] smart port, or `None` if this port is not
    /// associated with an expander.
    pub const fn expander_index(&self) -> Option<u8> {
        self.expander_index
    }

    /// Get the index of this port's associated [`AdiExpander`] smart port, or `pros_sys::adi::INTERNAL_ADI_PORT`
    /// if this port is not associated with an expander.
    pub(crate) fn internal_expander_index(&self) -> u8 {
        self.expander_index
            .unwrap_or(pros_sys::adi::INTERNAL_ADI_PORT as u8)
    }

    /// Get the type of device this port is currently configured as.
    pub fn configured_type(&self) -> Result<AdiDeviceType, AdiError> {
        bail_on!(PROS_ERR, unsafe {
            pros_sys::ext_adi::ext_adi_port_get_config(self.internal_expander_index(), self.index())
        })
        .try_into()
    }
}

/// Common functionality for a ADI (three-wire) devices.
pub trait AdiDevice {
    /// The type that port_index should return. This is usually `u8`, but occasionally `(u8, u8)`.
    type PortIndexOutput;

    /// Get the index of the [`AdiPort`] this device is registered on.
    ///
    /// Ports are indexed starting from 1.
    fn port_index(&self) -> Self::PortIndexOutput;

    /// Get the index of the [`AdiPort`] this device is registered on.
    ///
    /// Ports are indexed starting from 1.
    fn expander_port_index(&self) -> Option<u8>;

    /// Get the variant of [`SmartDeviceType`] that this device is associated with.
    fn device_type(&self) -> AdiDeviceType;
}

/// Represents a possible type of device that can be registered on a [`AdiPort`].
#[repr(i32)]
#[derive(Debug, Clone, Copy, Eq, PartialEq)]
pub enum AdiDeviceType {
    /// Generic analog input.
    AnalogIn = pros_sys::adi::E_ADI_ANALOG_IN,
    /// Generic analog output.
    AnalogOut = pros_sys::adi::E_ADI_ANALOG_OUT,
    /// Generic digital input.
    DigitalIn = pros_sys::adi::E_ADI_DIGITAL_IN,
    /// Generic digital output.
    DigitalOut = pros_sys::adi::E_ADI_DIGITAL_OUT,

    /// Cortex era gyro.
    LegacyGyro = pros_sys::adi::E_ADI_LEGACY_GYRO,

    /// Cortex era servo motor.
    LegacyServo = pros_sys::adi::E_ADI_LEGACY_SERVO,
    /// PWM output.
    LegacyPwm = pros_sys::adi::E_ADI_LEGACY_PWM,

    /// Cortex era encoder.
    LegacyEncoder = pros_sys::E_ADI_LEGACY_ENCODER,
    /// Cortex era ultrasonic sensor.
    LegacyUltrasonic = pros_sys::E_ADI_LEGACY_ULTRASONIC,
}

impl TryFrom<adi_port_config_e_t> for AdiDeviceType {
    type Error = AdiError;

    fn try_from(value: adi_port_config_e_t) -> Result<Self, Self::Error> {
        bail_on!(E_ADI_ERR, value);

        match value {
            pros_sys::E_ADI_ANALOG_IN => Ok(AdiDeviceType::AnalogIn),
            pros_sys::E_ADI_ANALOG_OUT => Ok(AdiDeviceType::AnalogOut),
            pros_sys::E_ADI_DIGITAL_IN => Ok(AdiDeviceType::DigitalIn),
            pros_sys::E_ADI_DIGITAL_OUT => Ok(AdiDeviceType::DigitalOut),

            pros_sys::E_ADI_LEGACY_GYRO => Ok(AdiDeviceType::LegacyGyro),

            pros_sys::E_ADI_LEGACY_SERVO => Ok(AdiDeviceType::LegacyServo),
            pros_sys::E_ADI_LEGACY_PWM => Ok(AdiDeviceType::LegacyPwm),

            pros_sys::E_ADI_LEGACY_ENCODER => Ok(AdiDeviceType::LegacyEncoder),
            pros_sys::E_ADI_LEGACY_ULTRASONIC => Ok(AdiDeviceType::LegacyUltrasonic),

            _ => Err(AdiError::UnknownDeviceType),
        }
    }
}

impl From<AdiDeviceType> for adi_port_config_e_t {
    fn from(value: AdiDeviceType) -> Self {
        value as _
    }
}

#[derive(Debug, Snafu)]
/// Errors that can occur when working with ADI devices.
pub enum AdiError {
    /// Another resource is currently trying to access the ADI.
    AlreadyInUse,

<<<<<<< HEAD
    /// The port specified has been reconfigured or is not configured for digital input.
    DigitalInputNotConfigured,

    /// The port type specified is invalid, and cannot be used to configure a port.
    InvalidConfigType,

    /// The port has already been configured.
    AlreadyConfigured,

    /// The port specified is invalid.
    InvalidPort,
=======
    #[snafu(display("PROS returned an unrecognized device type."))]
    UnknownDeviceType,

    #[snafu(display("The port specified has not been configured for the device type specified."))]
    PortNotConfigured,
>>>>>>> 144e11f8

    /// ADI devices may only be initialized from one expander port.
    ExpanderPortMismatch,

    #[snafu(display("A given value is not correct, or the buffer is null."))]
    InvalidValue,

    #[snafu(display("{source}"), context(false))]
    /// An error occurred while interacting with a port.
    Port {
        /// The source of the error
        source: PortError,
    },
}

map_errno! {
    AdiError {
        EACCES => Self::AlreadyInUse,
        EADDRINUSE => Self::PortNotConfigured,
        EINVAL => Self::InvalidValue,
    }
    inherit PortError;
}<|MERGE_RESOLUTION|>--- conflicted
+++ resolved
@@ -169,30 +169,16 @@
     /// Another resource is currently trying to access the ADI.
     AlreadyInUse,
 
-<<<<<<< HEAD
-    /// The port specified has been reconfigured or is not configured for digital input.
-    DigitalInputNotConfigured,
-
-    /// The port type specified is invalid, and cannot be used to configure a port.
-    InvalidConfigType,
-
-    /// The port has already been configured.
-    AlreadyConfigured,
-
-    /// The port specified is invalid.
-    InvalidPort,
-=======
-    #[snafu(display("PROS returned an unrecognized device type."))]
+    /// PROS returned an unrecognized device type.
     UnknownDeviceType,
 
-    #[snafu(display("The port specified has not been configured for the device type specified."))]
+    /// The port specified has not been configured for the device type specified.
     PortNotConfigured,
->>>>>>> 144e11f8
 
     /// ADI devices may only be initialized from one expander port.
     ExpanderPortMismatch,
 
-    #[snafu(display("A given value is not correct, or the buffer is null."))]
+    /// A given value is not correct, or the buffer is null.
     InvalidValue,
 
     #[snafu(display("{source}"), context(false))]
