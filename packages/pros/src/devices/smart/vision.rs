--- conflicted
+++ resolved
@@ -175,63 +175,6 @@
     }
 }
 
-<<<<<<< HEAD
-=======
-#[derive(Default, Debug, Clone, Copy, PartialEq, Eq)]
-/// An RGB u8 color
-pub struct Rgb {
-    r: u8,
-    g: u8,
-    b: u8,
-}
-
-impl Rgb {
-    /// Create a new RGB color.
-    pub const fn new(r: u8, g: u8, b: u8) -> Self {
-        Self { r, g, b }
-    }
-}
-
-impl From<Rgb> for u32 {
-    fn from(other: Rgb) -> u32 {
-        ((other.r as u32) << 16) + ((other.g as u32) << 8) + other.b as u32
-    }
-}
-
-const BITMASK: u32 = 0b11111111;
-
-impl From<u32> for Rgb {
-    fn from(value: u32) -> Self {
-        Self {
-            r: ((value >> 16) & BITMASK) as _,
-            g: ((value >> 8) & BITMASK) as _,
-            b: (value & BITMASK) as _,
-        }
-    }
-}
-
-impl From<Rgb> for LcdColor {
-    fn from(other: Rgb) -> Self {
-        Self(pros_sys::lv_color_t {
-            red: other.r,
-            green: other.g,
-            blue: other.b,
-            alpha: 0xFF,
-        })
-    }
-}
-
-impl From<LcdColor> for Rgb {
-    fn from(other: LcdColor) -> Self {
-        Self {
-            r: other.red,
-            g: other.green,
-            b: other.blue,
-        }
-    }
-}
-
->>>>>>> c86b053e
 #[repr(u32)]
 #[derive(Debug, Clone, Copy, PartialEq, Eq)]
 /// The zero point of the vision sensor.
