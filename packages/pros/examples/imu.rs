#![no_std]
#![no_main]

use core::time::Duration;

use pros::{devices::smart::SmartPort, prelude::*};

#[derive(Default)]
pub struct Robot;

<<<<<<< HEAD
impl SyncRobot for Robot {
    fn opcontrol(&mut self) -> pros::Result {
        let mut imu = InertialSensor::new(unsafe { SmartPort::new(1) })?;

        imu.calibrate_blocking()?;
=======
impl AsyncRobot for Robot {
    async fn opcontrol(&mut self) -> pros::Result {
        let imu = InertialSensor::new(1)?;

        imu.calibrate().await?;
>>>>>>> 46dab373

        loop {
            let euler = imu.euler()?;

            println!(
                "Pitch: {} Roll: {} Yaw: {}",
                euler.pitch, euler.roll, euler.yaw
            );

            pros::task::delay(Duration::from_secs(1));
        }
    }
}

async_robot!(Robot);<|MERGE_RESOLUTION|>--- conflicted
+++ resolved
@@ -8,19 +8,11 @@
 #[derive(Default)]
 pub struct Robot;
 
-<<<<<<< HEAD
-impl SyncRobot for Robot {
-    fn opcontrol(&mut self) -> pros::Result {
-        let mut imu = InertialSensor::new(unsafe { SmartPort::new(1) })?;
-
-        imu.calibrate_blocking()?;
-=======
 impl AsyncRobot for Robot {
     async fn opcontrol(&mut self) -> pros::Result {
         let imu = InertialSensor::new(1)?;
 
         imu.calibrate().await?;
->>>>>>> 46dab373
 
         loop {
             let euler = imu.euler()?;
